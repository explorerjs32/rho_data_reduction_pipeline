--- conflicted
+++ resolved
@@ -360,85 +360,6 @@
     return flat_filters, master_flats
 
 
-def image_reduction(frame_info_df, dark_times, master_darks, flat_filters, master_flats, master_bias, data_dir):
-    """
-
-    Isolates the raw images, subtract the master_dark for image reduction, and flat fields the final product
-
-    The dataframes containing the light images are isolated so that only the light values are extracted. Then,
-    iterating through every one of the dataframe rows, the raw_image_data and the raw_image_exp_time. The function
-    then collects information on the closest (if not perfect) match of the dark_frame based on the exposure_times
-    recorded. Then it collects information on the flat_frame required for the given filter of the current image.
-    Lastly, it subtracts the dark_frame and divides that by the flat_frame to provide the
-    dark_subtracted_flat_fielded_light_frames in the end.
-
-    Args:
-        frame_info_df - Pandas DataFrame containing header information for every provided
-        dark_times - Collection of the master_dark exposure times
-        master_darks - Collection of key-value pairs of dark_frame exposure times and dark_frame data
-        flat_filters - Collection of all unique filters in the
-        master_flats
-        master_bias
-        data_dir
-
-    Returns:
-         dark_subtracted_flat_fielded_light_frames - A collection image data which has the master_dark reduced and
-            flat fields the final image
-
-    """
-
-    # Initializes a dataframe containing all the information on raw images
-    raw_image_df = frame_info_df[frame_info_df["Frame"] == "Light"].reset_index(drop=True)
-
-    # Initialize the image reduced final product
-    dark_subtracted_flat_fielded_light_frames = []
-
-    # Iterate through files and create individual reduced data images
-    for index in range(len(raw_image_df)):
-
-        # Identify current file, file data, and the current exposure time
-        file = raw_image_df["Files"][index]
-        raw_image_data = fits.getdata(os.path.join(data_dir, file))
-        raw_image_exp_time = raw_image_df["Exptime"][index]
-
-        # Identify dark_frame match OR closest match
-        dark_frame = []
-        # If identical match found use that given current dark
-        if "master_dark_" + str(raw_image_exp_time) + "s" in master_darks:
-            dark_frame = master_darks["master_dark_" + str(raw_image_exp_time) + "s"]
-        # If not, find the closest match by:
-        else:
-            # Subtracting all the dark exposure times by the raw_image_exposure_time (No negative times allowed)
-            temp_times = []
-            for dark in dark_times:
-                temp_times.append(abs(dark - raw_image_exp_time))
-            # Sorting the array to find the smallest difference
-            temp_times.sort()
-            # Find the closest dark_exposure_time match using implementation from
-            # https://www.geeksforgeeks.org/python-find-closest-number-to-k-in-given-list/
-            # Then isolate the dark frame based on the exposure time for future use
-            dark_frame = master_darks["master_dark_" + str(dark_times[min(range(len(dark_times)), key=lambda i: abs(dark_times[i]-temp_times[0]))]) + "s"]
-
-        # Identify flat_frame match OR provide feedback on missing filters for master_flats
-        flat_frame = []
-        flat_frame_found = False
-        # FIXME - Fix filter issue
-        if "master_flat_" + raw_image_df["Filter"][index] in master_flats:
-            # If filter key found, use the given flat_frame
-            flat_frame = master_flats["master_flat_" + raw_image_df["Filter"][index]]
-            flat_frame_found = True
-        else:
-            # Otherwise, identify the missing filters
-            print("Filter Error: missing filter " + raw_image_df["Filter"][index] + " for file " + raw_image_df["Files"][index] +
-                  ". Frame type = " + raw_image_df["Frame"][index])
-
-        # Perform image reduction now that everything is in place (if statement required for missing filter errors)
-        if flat_frame_found:
-            dark_subtracted_flat_fielded_light_frames.append((raw_image_data - dark_frame) / flat_frame)
-
-    # Finally, return the image reduced product
-    return dark_subtracted_flat_fielded_light_frames
-
 
 # Define the arguments to parse into the script
 parser = argparse.ArgumentParser(
@@ -464,7 +385,6 @@
 dark_times, master_darks = create_master_darks(frame_info_df)
 
 # Create master flats
-<<<<<<< HEAD
 flat_filters, master_flats = create_master_flats(frame_info_df, args.data, dark_times, master_darks, master_bias)
 
 # Conduct image reduction process
@@ -476,9 +396,3 @@
 hdul = fits.HDUList([hdu])
 hdul.writeto('flat_test.fits')
 '''
-=======
-flat_filters, master_flats = create_master_flats(frame_info_df, args.data)
-
-# Conduct image reduction process
-reduced_images = image_reduction(frame_info_df, dark_times, master_darks, flat_filters, master_flats, master_bias, args.data)
->>>>>>> 9380c015
