import numpy as np
import pandas as pd
import matplotlib.pyplot as plt
from astropy.io import fits
from astropy.stats import SigmaClip
from photutils.background import Background2D, MedianBackground
from photutils.segmentation import detect_threshold, detect_sources
from photutils.utils import circular_footprint
from skimage.registration import *
from scipy.ndimage import shift
from reduction_functions import * # type: ignore
import os
import argparse
from tqdm.auto import tqdm


<<<<<<< HEAD
def get_frame_info(directories):
    """
    Extracts information from FITS file headers across multiple directories and returns it as pandas DataFrames.

    This function reads the FITS files located in the specified directories, extracts relevant
    information from the headers (object name, frame type, exposure time, and filter), and
    compiles this information into a pandas DataFrame. Additionally, it generates an observing
    log DataFrame based on the extracted frame information.

    Parameters:
    directories (list of str): List of directories where the FITS files are stored.

    Returns:
    tuple:
        pandas.DataFrame: A DataFrame containing the extracted information with the following columns:
                          'Files' - the FITS file names,
                          'Directory' - the directory where the file is stored,
                          'Object' - the object names from the FITS headers,
                          'Frame' - the frame types from the FITS headers,
                          'Filter' - the filters used for the exposures from the FITS headers,
                          'Exptime' - the exposure times from the FITS headers.
        pandas.DataFrame: An observing log DataFrame grouped by 'Object', 'Frame', 'Filter', 'Exptime'
                          with a column 'Exposures' indicating the number of exposures for each group.
    """

    # Define the lists to store the data
    exposure_times = []
    filters = []
    frames = []
    objects = []
    file_list = []
    directories_list = []

    # Loop through all provided directories
    for data_dir in directories:
        # Get the list of fits files in the current directory
        current_file_list = [f for f in os.listdir(data_dir) if f.endswith('.fits') and os.path.isfile(os.path.join(data_dir, f))]

        # Loop through each file in the directory and extract header info
        for file in current_file_list:
            # Get the object name from the FITS header
            header = fits.getheader(os.path.join(data_dir, file))
            obj_name = header.get('OBJECT', 'Unknown')

            # If the object name is 'Unknown', skip this file
            if obj_name == 'Unknown':
                continue

            frame = header.get('FRAME', 'Unknown')
            exp_time = header.get('EXPTIME', 0)
            filter_ = header.get('FILTER', 'Unknown')

            # Append the information to the lists
            objects.append(obj_name)
            frames.append(frame)
            exposure_times.append(exp_time)
            filters.append(filter_)
            file_list.append(file)
            directories_list.append(data_dir)

    # Generate a dataframe containing the frame information, including the directory
    frame_info_df = pd.DataFrame({
        'Directory': directories_list,
        'Files': file_list,
        'Object': objects,
        'Frame': frames,
        'Filter': filters,
        'Exptime': exposure_times
    })

    # Generate the observing log based on the frame information
    observing_log_df = frame_info_df.groupby(by=['Object', 'Frame', 'Filter', 'Exptime']).size().to_frame(name='Exposures').reset_index()

    return frame_info_df, observing_log_df

def create_master_bias(frame_info_df, log):
    '''
    Identifies bias frames, compiles and returns them using numpy median method

    Using the data extracted from fits by get_frame_info, this function compiles the various
    frames that have the bias identification into biases_files. It then proceeds to collect
    the data of each of the frames into biases_data. Finally, the collection of data is then
    combined using the numpy median method into the master_bias variable. That is then
    returned.

    Args:
        frame_info_df: (Pandas DF list) Collection of frame data at given directory
        log: List of strings containing logging to be added to the log txt file

    Returns:
        master_bias: (2D array of integers) Median of master bias data used for subsequent
        calculations

    '''

    # Filtering dataframes that are labeled as bias using df indexing
    biases_df = frame_info_df[frame_info_df["Frame"] == "Bias"].reset_index(drop=True)

    # Expanding data within dataframes of label bias into an array
    biases_data = np.array([fits.getdata(os.path.join(biases_df.loc[idx, "Directory"], biases_df.loc[idx, "Files"])).astype(float) \
                            for idx in range(biases_df["Files"].values.size)])
    
    log += [f"{len(biases_data)} bias frames were found\n"]

    # Using median combine to form a final master bias frame and then return it
    master_bias = np.median(biases_data, axis=0)

    #Using biases_data to estimate read noise
    noise=np.std(biases_data) 
    master_bias_noise=np.median(noise, axis=0)
   
    return master_bias,master_bias_noise

def create_master_darks(frame_info_df,master_bias_noise, log):
    """
    Creates a list of master darks from the information in the two dataframes.

    First, isolates the dark frames and how many unique exposures there are, then iterates through
    the list of darks for each exposure time to gather the dark frames for a specific exposure time, which
    it will median combine into a master dark.

    Args:
        frame_info_df: the frame information dataframe
        log: List of strings containing logging to be added to the log txt file

    Returns:
        dark_exposure_times: a list of master dark exposure times (float) that correlate to the master darks
        master_darks: a dictionary of master darks. Each object in the list is fits data.
            Key: "master_darks_[0.0]s" where [0.0] is replaced with the exposure time
            Value: fits data (2D array of pixel counts)
    """

    # Creating the master darks- one for each exposure time.
    # For each unique exposure (entry in observing log that is a dark frame), get that exposure time
    darks_df = frame_info_df[frame_info_df['Frame'] == 'Dark'].reset_index(drop=True)
    dark_exposure_times = darks_df['Exptime'].unique()

    # Go through the darks of that exposure length to create the master-
    master_darks = {}

    for exp in dark_exposure_times:
        darks_exp = []

        for index, row in darks_df.iterrows():
            if (row["Exptime"] == exp):
                darks_exp.append(fits.getdata(os.path.join(row['Directory'], row['Files'])))

        master_darks["master_dark_" + str(exp) + "s"] = np.median(np.array(darks_exp), axis=0)
        #Removing noise from dark frames to get the dark current
        darks_exp_array = np.array(darks_exp)
        darks_list = darks_exp_array - master_bias_noise

        #Taking median twice from the bias subtracted darks
        debiased_master_dark = np.median(darks_list, axis=0)
        dark_current= np.median(debiased_master_dark)/dark_exposure_times

        # Logging master darks created
        log += ["Master_dark_" + str(int(exp)) + "s created. " + str(len(darks_exp)) + " frames were found\n"]
        
        #Creating dictionary for dark current
        uncertainties_dark_current = {'dark current': dark_current}
        #testing commit onto Zabdiel Branch by Santiago
    # return the darks and the times they correlate to.
    return dark_exposure_times, master_darks, uncertainties_dark_current

def create_master_flats(frame_info_df, darks_exptimes, master_darks, master_bias, log):
    """
     Creates a dictionary of normalized master flats for each filter from the frame information dataframe.

    The function processes flat frames by first isolating those with the 'Flat' frame type. For each unique filter,
    it retrieves the associated flat frames, corrects them using either a master dark or master bias based on
    the exposure time, and then creates a master flat by median-combining these corrected frames. Each master flat
    is normalized by dividing by its median value.

    Args:
        frame_info_df (pd.DataFrame): DataFrame containing information about the frames, including columns 'Frame',
            'Filter', and 'Files'. The 'Frame' column should have entries indicating the type of frame (e.g., 'Flat'),
            the 'Filter' column should specify the filter used, and the 'Files' column should list filenames of the frames.
        data_dir (str): Directory path where the flat frame files are located.
        darks_exptimes (list): List of exposure times for the master dark frames.
        master_darks (dict): Dictionary of master darks. Keys are strings formatted as "master_dark_[exptime]s" where
            [exptime] is the exposure time, and values are 2D numpy arrays representing the master dark frames.
        master_bias (numpy.ndarray): 2D numpy array representing the master bias frame.
        log: List of strings containing logging to be added to the log txt file

    Returns:
        tuple: A tuple containing:
            - flat_filters (list): A list of unique filter names present in the frame information dataframe.
            - master_flats (dict): A dictionary of master flats. Each key is a string "master_flat_[FilterName]" where
              [FilterName] is the filter name, and each value is a 2D numpy array representing the normalized master
              flat for that filter.
    """

    # Isolate the flat frames from the dataframe
    flats_df = frame_info_df[frame_info_df['Frame'] == 'Flat'].reset_index(drop=True)
    flat_filters = flats_df['Filter'].unique()

    # Create the master flats
    master_flats = {}

    for filter_name in flat_filters:
        flats_filter = []

        for index, row in flats_df.iterrows():
            # Get the exposure time of the flat frame
            flat_exptime = fits.getheader(os.path.join(row['Directory'], row['Files']))['EXPTIME']

            if flat_exptime in darks_exptimes and fits.getheader(os.path.join(row['Directory'], row['Files']))['FILTER'] == filter_name:
                # print(f"subtracting {flat_exptime}s master dark from {row['Files']}")
                flats_filter.append(
                    fits.getdata(os.path.join(row['Directory'], row['Files'])) - master_darks[f"master_dark_{flat_exptime}s"])

            elif flat_exptime not in darks_exptimes and fits.getheader(os.path.join(row['Directory'], row['Files']))['FILTER'] == filter_name:
                # print(f"subtracting master bias from {row['Files']}")
                flats_filter.append(fits.getdata(os.path.join(row['Directory'], row['Files'])) - master_bias)

        # Combine the flats and normalize the master flat
        master_flat = np.median(np.array(flats_filter), axis=0)
        normalized_master_flat = master_flat / np.median(master_flat)
        master_flats["master_flat_" + filter_name] = normalized_master_flat

        #Calculating uncertainty of flats
        flats_uncertainty = np.std(normalized_master_flat)

        # Logging Master flat creation
        log += ["Master_flat_" + filter_name + " created. " + str(len(flats_filter)) + " frames found\n"]

        #Creating a dictionary for the Flats uncertainty
        flats_uncertainty_dict = {'Flats uncertainty': flats_uncertainty}

    return flat_filters, master_flats, flats_uncertainty_dict

def background_subtraction(image):
    """
    Subtracts the background from an astronomical image using a 2D background estimation.

    This function estimates the sky background of the input image by assuming a non-uniform
    background brightness. The background is modeled using a sigma-clipped median estimator, 
    and sources are masked out before computing the background. The estimated background is 
    then subtracted from the input image to produce a background-subtracted image.

    Args:
        image (numpy.ndarray): 2D array representing the astronomical image from which the 
                               background will be subtracted.

    Returns:
        numpy.ndarray: The background-subtracted image.
    """

    # Define the paameters to estimate the the sky background of the image
    # A non-uniform background brightness is going to be assumed
    sigma_clip = SigmaClip(sigma=3.0, maxiters=10)
    threshold = detect_threshold(image, nsigma=2.0, sigma_clip=sigma_clip)
    segment_img = detect_sources(image, threshold, npixels=10)
    footprint = circular_footprint(radius=10)
    mask = segment_img.make_source_mask(footprint=footprint)
    box_size = (30, 30)
    filter_size = (3, 3)
    bkg_estimator = MedianBackground()
    
    # Estimate the 2D background of the image
    bkg = Background2D(image, box_size=box_size, mask=mask, filter_size=filter_size, 
                       sigma_clip=sigma_clip, bkg_estimator=bkg_estimator)

    # Subtract the background from the image reduced image
    bkg_subtracted_image = image - bkg.background
        
    return bkg_subtracted_image

def image_reduction(frame_info_df, dark_times, master_darks, flat_filters, master_flats, master_bias, log):
    """
    Reduces raw light frame images by subtracting master darks, dividing by master flats, and applying bad pixel masks.

    This function processes light frame images by isolating them from a provided DataFrame, matching them with the 
    closest available master dark frame based on exposure time, and correcting them with the appropriate master flat 
    field for the image filter. The processed images are then background-subtracted and bad pixels are masked.

    Args:
        frame_info_df - Pandas DataFrame containing header information for every provided
        dark_times - Collection of the master_dark exposure times
        master_darks - Collection of key-value pairs of dark_frame exposure times and dark_frame data
        flat_filters - Collection of all unique filters used during the image collection
        master_flats - Dictionary of master flats
        master_bias - Master bias produced in previous operations
        data_dir - File directory
        log: List of strings containing logging to be added to the log txt file

    Returns:
        dict: Dictionary of reduced images, keyed by the original file names. Each value is a 2D numpy array representing 
              the reduced image, with the background subtracted and bad pixels masked.
    """

    # Initializes a dataframe containing all the information on raw images
    raw_image_df = frame_info_df[frame_info_df["Frame"] == "Light"].reset_index(drop=True)

    # Get the unique objects that were observed
    objects = raw_image_df['Object'].unique()

    # Define a dictionary to stored the reduced frames per object
    master_reduced_frames = {}

    # Interpolate over the different objects to reduced the data
    for object in objects:

        log += [f"Reducing raw light frames for {object}\n\n"]

        # Get a dataframe containing only the raw light frames for the given object
        object_raw_image_df = raw_image_df[raw_image_df['Object'].isin([object])].reset_index(drop=True)

        # Initialize the image reduced final product
        reduced_images = {}

        # Create the flat masks from reduced flats
        def bad_pixel(pixel_data):
            return True if (pixel_data > 2 or pixel_data < 0.5) else False

        bad_pixel_v = np.vectorize(bad_pixel)
        masks = {}
        for i in range(len(flat_filters)):
            masks["mask_" + flat_filters[i]] = bad_pixel_v(master_flats["master_flat_" + flat_filters[i]])

        # Iterate through files and create individual reduced data images
        for index in tqdm(range(len(object_raw_image_df)), desc=f"Reducing raw light frames for {object}", unit=' frames',
                          dynamic_ncols=True):

            # Identify current file, file data, and the current exposure time
            data_dir = object_raw_image_df['Directory'][index]
            file = object_raw_image_df["Files"][index]
            raw_image_data = fits.getdata(os.path.join(data_dir, file))
            raw_image_exp_time = object_raw_image_df["Exptime"][index]
            raw_image_filter = object_raw_image_df["Filter"][index]
            obj_name = fits.getheader(os.path.join(data_dir, file))['OBJECT']

            # Logging image reduction object name, file, exposure time
            log += ["Raw file: " + file + "\n"]
            log += ["Exposure time: " + str(int(raw_image_exp_time)) + " sec\n"]
            log += ["Filter: " + raw_image_filter + "\n"]

            # Identify dark_frame match OR closest match
            dark_frame = []

            # If identical match found use that given current dark
            if "master_dark_" + str(raw_image_exp_time) + "s" in master_darks:
                dark_frame = master_darks["master_dark_" + str(raw_image_exp_time) + "s"]

            # If not, find the closest match by:
            else:
                # Subtracting all the dark exposure times by the raw_image_exposure_time (No negative times allowed)
                temp_times = []

                for dark in dark_times:
                    temp_times.append(abs(dark - raw_image_exp_time))

                # Sorting the array to find the smallest difference
                temp_times.sort()

                # Find the closest dark_exposure_time match using implementation from
                # https://www.geeksforgeeks.org/python-find-closest-number-to-k-in-given-list/
                # Then isolate the dark frame based on the exposure time for future use
                dark_frame = master_darks["master_dark_" + str(dark_times[min(range(len(dark_times)), key=lambda i: abs(dark_times[i]-temp_times[0]))]) + "s"]

                # Logging master dark subtraction
                log += ["Subtracted Master_dark_" + str(dark_times[min(range(len(dark_times)), key=lambda i: abs(dark_times[i]-temp_times[0]))]) + "s\n"]

            # Identify flat_frame match OR provide feedback on missing filters for master_flats
            flat_frame = []
            flat_frame_found = False

            # FIXME - Fix filter issue
            if "master_flat_" + object_raw_image_df["Filter"][index] in master_flats:
                # If filter key found, use the given flat_frame
                flat_frame = master_flats["master_flat_" + object_raw_image_df["Filter"][index]]
                flat_frame_found = True

                # Logging master flat division

            else:
                # Otherwise, identify the missing filters
                print("Filter Error: missing filter " + object_raw_image_df["Filter"][index] + " for file " + object_raw_image_df["Files"][index] +
                    ". Frame type = " + object_raw_image_df["Frame"][index])

            # Perform image reduction now that everything is in place (if statement required for missing filter errors)
            # Reduce the light frames assuming no corresponding flat frame is found
            if raw_image_filter not in flat_filters:
                reduced_image = raw_image_data - dark_frame

                log += ["Subtracted Master_dark_" + str(raw_image_exp_time) + "s\n"]

            # Reduced the light frames assuming all corresponding calibration frames were found
            else:
                reduced_image = (raw_image_data - dark_frame) / flat_frame

                log += ["Subtracted Master_dark_" + str(raw_image_exp_time) + "s\n"]
                log += ["Divided normalized_master_flat_" + raw_image_df["Filter"][index] + "\n"]

            # Subtract the background of the reduced image
            bkg_subtracted_reduced_image = background_subtraction(reduced_image)
            log += ["Subtracted background\n"]
            # Mask the bad pixels (MBP) in the background subtracted reduced science images
            if "mask_" + raw_image_filter not in masks:
                log += [f"Bad pixel mask for filter {raw_image_filter} was not found. Skipping masking\n"]

            else:
                np.putmask(bkg_subtracted_reduced_image, masks["mask_" + raw_image_filter], -999)
                final_reduced_image = bkg_subtracted_reduced_image
                log += ["Removed bad pixels\n"]

            # Store the final reduced image into the list
            reduced_images[file] = final_reduced_image        
            
            log += [file + " reduced!\n\n"]

        master_reduced_frames[object] = reduced_images

    # Finally, return the image reduced product
    return master_reduced_frames

def align_images(master_reduced_data, log):
    """
    Aligns a series of reduced astronomical images to a template image using phase cross-correlation.

    This function takes a dictionary of reduced images, identifies the brightest pixel in the first image (used as a template),
    and then aligns the remaining images to this template. Alignment is performed by determining the shift needed to match
    the template image, using phase cross-correlation, and then applying this shift to each image.

    Args:
        master_reduced_data (dict): Dictionary containing image data, where the keys are file names and the values are 2D numpy arrays 
                             representing the reduced images.
        log: List of strings containing logging to be added to the log txt file

    Returns:
        dict: A dictionary of aligned images, where the keys are the original file names and the values are the aligned 2D numpy 
              arrays. The first image in the list is returned unaltered, as it serves as the template for alignment.
    """

    # Get the object names of the reduced data
    objects = list(master_reduced_data.keys())

    # Interpolate over the objects to align the data
    master_aligned_images = {}

    for object in objects:
        log += [f"Aligning images for {object}\n\n"]

        # Get the reduced images per object
        reduced_data = master_reduced_data[object]

        # Split the image data and the file names into lists
        images = list(reduced_data.values())
        files = list(reduced_data.keys())

        # Define the template image to allign the rest to
        # This template image is always the first image of the input list
        template_image = images[0]

        # Find the (y,x) brightest pixel coordinate
        ypix, xpix = np.unravel_index(template_image.argmax(), template_image.shape)

        # Based on the (y,x) pixel coordinates further clip the template image using a 100 pixel window
        template_image_xy_clip = template_image[ypix - 50:ypix + 50, xpix - 50:xpix + 50]

        # Define a list to store the aligned images
        aligned_images = {}

        # Interpolate over the list of images to align them
        for i, image in tqdm(enumerate(images), desc=f"Aligning images for {object}", unit=' frames',
                            total=len(images), dynamic_ncols=True):

            # If the image is the first one and the template image, add it to the list
            if i == 0:
                aligned_images[files[i]] = image

            # Else, align the rest of the images to the template
            elif i > 0:
                # Clip the rest of the images using the 100 pixel window around the template's (y,x) brightest pixel coordinate
                target_image_xy_clip = image[ypix - 50:ypix + 50, xpix - 50:xpix + 50]

                # Calculate the target image shift with respect to the template image
                shift_vals, error, diffphase = phase_cross_correlation(template_image_xy_clip, target_image_xy_clip)

                # Align the images and add them to the list
                aligned_image = shift(image, shift_vals)
                aligned_images[files[i]] = aligned_image

        master_aligned_images[object] = aligned_images

    return master_aligned_images

def create_fits(frame_info_df, master_aligned_images, output_dir, log):
    '''
    Creates and navigates to the new folder, then iterates through the dictionary of aligned images to get the headers
    associated with the original raw image. The data for each image  and headers are combined into a new fits file
    that is saved to the new directory. It then returns to the original directory.

    Args:
        data_dir: args.data, the directory with the data in it
        aligned_images: the list of aligned images
        log: List of strings containing logging to be added to the log txt file

    Returns:
        True (it completed)
    '''

    # Get the object names from the aligned data dictionary
    objects = list(master_aligned_images.keys())

    # Interpolate over the objects to save the aligned frames to the respective directories
    for object in objects:
        # Create sub directory to save the data
        log += ["Creating new directory...\n"]
        final_dir = os.path.join(output_dir, object)

        try:
            os.mkdir(final_dir)
        except OSError as error:
            print(error)

        # Define the aligned images for the respective object and get the file names
        aligned_images = master_aligned_images[object]
        file_names = list(aligned_images.keys())

        for file in tqdm(file_names, desc=f"Saving final images for {object}", unit=' frames',
                            dynamic_ncols=True):
            # Define the full path to where the respective aligned file is stored
            file_dir = frame_info_df[frame_info_df['Files'].isin([file])]['Directory'].iloc[0]
            file_path = os.path.join(file_dir, file)
            
            # For each frame in the raw, get the header
            raw_header = fits.getheader(file_path)

            # Create the file capsule
            hdu = fits.PrimaryHDU(data=aligned_images[file], header=raw_header)

            # Create new file name "object.time.reduced.fits"
            file_name = file[:-4] + "reduced.fits"

            # Write to the dir
            hdu.writeto(os.path.join(final_dir, file_name))

        log += ["Finished creating files for object " + object + "\n"]
        log += [f"Saving reduced frames to {final_dir}"]

    return True


=======
>>>>>>> 4ac7076c
# Define the arguments to parse into the script
parser = argparse.ArgumentParser(
    description="Arguments to parse for the data reduction pipeline. Primarily foccusing on the directories where the data is stored.")

parser.add_argument('-light', '--light', type=str, nargs='+', required=True, help="Single or multiple directories containing light frames only")
parser.add_argument('-dark', '--dark', type=str, nargs='+', required=True, help="Single or multiple directories containing dark frames only")
parser.add_argument('-flat', '--flat', type=str, nargs='+', required=True, help="Single or multiple directories containing flat frames only")
parser.add_argument('-bias', '--bias', type=str, nargs='+', required=True, help="Single or multiple directories containing bias frames only")
parser.add_argument('-output', '--output', type=str, default='', required=True, help='Output directory to store the reduced frames. This directory MUST BE pre-created.')

args = parser.parse_args()

print(f"RETRHO Data Reduction Pipeline Initiated...\nReducing Data from " + "; ".join(args.light) + "\n")

# Start of logging
log = []
log += ["RETRHO Data Reduction Pipeline Initiated...\n"
        "Reducing Data from " + "; ".join(args.light) + "\n\n"]

frame_info_df, observing_log_df = get_frame_info(args.light, args.dark, args.flat, args.bias)
log += ["Objects observed: " + str(len(frame_info_df["Object"].unique())) + "\n"
        "Light Frames: " + str(frame_info_df["Frame"].str.count("Light").sum()) + "\n"
        "Dark Frames: " + str(frame_info_df["Frame"].str.count("Dark").sum()) + "\n"
        "Flat Frames: " + str(frame_info_df["Frame"].str.count("Flat").sum()) + "\n"
        "Bias Frames: " + str(frame_info_df["Frame"].str.count("Bias").sum()) + "\n\n"]

# Identify master bias frames and combine them
log += ["Creating Master Bias...\n"]
master_bias = create_master_bias(frame_info_df, log)
log += ["Done!\n\n"]

# Create the master darks
log += ["Creating Master Darks...\n"]
dark_times, master_darks = create_master_darks(frame_info_df, log)
log += ["Done!\n\n"]

# Create master flats
log += ["Creating Master Flats...\n"]
flat_filters, master_flats = create_master_flats(frame_info_df, dark_times, master_darks, master_bias, log)
log += ["Done!\n\n"]

print("Done creating Calibration frames\n")

# Conduct image reduction process
reduced_images = image_reduction(frame_info_df, dark_times, master_darks, flat_filters, master_flats, master_bias, log)
print("Done reducing the raw data\n")

# Aligned the reduced images
aligned_images = align_images(reduced_images, log)
print("Done aligning images\n")

# Create the directory to save the images
output_dir = os.path.join(args.output, 'Reduced')
os.makedirs(output_dir, exist_ok=True)

# Create fits images
create_fits(frame_info_df, aligned_images, output_dir, log)
print("Done with the data reduction. See final report on " + output_dir)

# Transferring log list of strings to the txt file
logfile = open(output_dir + "/data_reduction_report.txt", "a")
for line in log:
    logfile.write(line)
logfile.close()

#Saving data of normalized flat, bias noise, and dark current
uncertainties = [['Dark Current:', uncertainties_dark_current], ['Flats Uncertainty:', flats_uncertainty], ['Master Bias Noise:', master_bias_noise]]
df = pd.DataFrame(uncertainties)
df.to_csv('Uncertanties.csv', index = False)<|MERGE_RESOLUTION|>--- conflicted
+++ resolved
@@ -14,554 +14,6 @@
 from tqdm.auto import tqdm
 
 
-<<<<<<< HEAD
-def get_frame_info(directories):
-    """
-    Extracts information from FITS file headers across multiple directories and returns it as pandas DataFrames.
-
-    This function reads the FITS files located in the specified directories, extracts relevant
-    information from the headers (object name, frame type, exposure time, and filter), and
-    compiles this information into a pandas DataFrame. Additionally, it generates an observing
-    log DataFrame based on the extracted frame information.
-
-    Parameters:
-    directories (list of str): List of directories where the FITS files are stored.
-
-    Returns:
-    tuple:
-        pandas.DataFrame: A DataFrame containing the extracted information with the following columns:
-                          'Files' - the FITS file names,
-                          'Directory' - the directory where the file is stored,
-                          'Object' - the object names from the FITS headers,
-                          'Frame' - the frame types from the FITS headers,
-                          'Filter' - the filters used for the exposures from the FITS headers,
-                          'Exptime' - the exposure times from the FITS headers.
-        pandas.DataFrame: An observing log DataFrame grouped by 'Object', 'Frame', 'Filter', 'Exptime'
-                          with a column 'Exposures' indicating the number of exposures for each group.
-    """
-
-    # Define the lists to store the data
-    exposure_times = []
-    filters = []
-    frames = []
-    objects = []
-    file_list = []
-    directories_list = []
-
-    # Loop through all provided directories
-    for data_dir in directories:
-        # Get the list of fits files in the current directory
-        current_file_list = [f for f in os.listdir(data_dir) if f.endswith('.fits') and os.path.isfile(os.path.join(data_dir, f))]
-
-        # Loop through each file in the directory and extract header info
-        for file in current_file_list:
-            # Get the object name from the FITS header
-            header = fits.getheader(os.path.join(data_dir, file))
-            obj_name = header.get('OBJECT', 'Unknown')
-
-            # If the object name is 'Unknown', skip this file
-            if obj_name == 'Unknown':
-                continue
-
-            frame = header.get('FRAME', 'Unknown')
-            exp_time = header.get('EXPTIME', 0)
-            filter_ = header.get('FILTER', 'Unknown')
-
-            # Append the information to the lists
-            objects.append(obj_name)
-            frames.append(frame)
-            exposure_times.append(exp_time)
-            filters.append(filter_)
-            file_list.append(file)
-            directories_list.append(data_dir)
-
-    # Generate a dataframe containing the frame information, including the directory
-    frame_info_df = pd.DataFrame({
-        'Directory': directories_list,
-        'Files': file_list,
-        'Object': objects,
-        'Frame': frames,
-        'Filter': filters,
-        'Exptime': exposure_times
-    })
-
-    # Generate the observing log based on the frame information
-    observing_log_df = frame_info_df.groupby(by=['Object', 'Frame', 'Filter', 'Exptime']).size().to_frame(name='Exposures').reset_index()
-
-    return frame_info_df, observing_log_df
-
-def create_master_bias(frame_info_df, log):
-    '''
-    Identifies bias frames, compiles and returns them using numpy median method
-
-    Using the data extracted from fits by get_frame_info, this function compiles the various
-    frames that have the bias identification into biases_files. It then proceeds to collect
-    the data of each of the frames into biases_data. Finally, the collection of data is then
-    combined using the numpy median method into the master_bias variable. That is then
-    returned.
-
-    Args:
-        frame_info_df: (Pandas DF list) Collection of frame data at given directory
-        log: List of strings containing logging to be added to the log txt file
-
-    Returns:
-        master_bias: (2D array of integers) Median of master bias data used for subsequent
-        calculations
-
-    '''
-
-    # Filtering dataframes that are labeled as bias using df indexing
-    biases_df = frame_info_df[frame_info_df["Frame"] == "Bias"].reset_index(drop=True)
-
-    # Expanding data within dataframes of label bias into an array
-    biases_data = np.array([fits.getdata(os.path.join(biases_df.loc[idx, "Directory"], biases_df.loc[idx, "Files"])).astype(float) \
-                            for idx in range(biases_df["Files"].values.size)])
-    
-    log += [f"{len(biases_data)} bias frames were found\n"]
-
-    # Using median combine to form a final master bias frame and then return it
-    master_bias = np.median(biases_data, axis=0)
-
-    #Using biases_data to estimate read noise
-    noise=np.std(biases_data) 
-    master_bias_noise=np.median(noise, axis=0)
-   
-    return master_bias,master_bias_noise
-
-def create_master_darks(frame_info_df,master_bias_noise, log):
-    """
-    Creates a list of master darks from the information in the two dataframes.
-
-    First, isolates the dark frames and how many unique exposures there are, then iterates through
-    the list of darks for each exposure time to gather the dark frames for a specific exposure time, which
-    it will median combine into a master dark.
-
-    Args:
-        frame_info_df: the frame information dataframe
-        log: List of strings containing logging to be added to the log txt file
-
-    Returns:
-        dark_exposure_times: a list of master dark exposure times (float) that correlate to the master darks
-        master_darks: a dictionary of master darks. Each object in the list is fits data.
-            Key: "master_darks_[0.0]s" where [0.0] is replaced with the exposure time
-            Value: fits data (2D array of pixel counts)
-    """
-
-    # Creating the master darks- one for each exposure time.
-    # For each unique exposure (entry in observing log that is a dark frame), get that exposure time
-    darks_df = frame_info_df[frame_info_df['Frame'] == 'Dark'].reset_index(drop=True)
-    dark_exposure_times = darks_df['Exptime'].unique()
-
-    # Go through the darks of that exposure length to create the master-
-    master_darks = {}
-
-    for exp in dark_exposure_times:
-        darks_exp = []
-
-        for index, row in darks_df.iterrows():
-            if (row["Exptime"] == exp):
-                darks_exp.append(fits.getdata(os.path.join(row['Directory'], row['Files'])))
-
-        master_darks["master_dark_" + str(exp) + "s"] = np.median(np.array(darks_exp), axis=0)
-        #Removing noise from dark frames to get the dark current
-        darks_exp_array = np.array(darks_exp)
-        darks_list = darks_exp_array - master_bias_noise
-
-        #Taking median twice from the bias subtracted darks
-        debiased_master_dark = np.median(darks_list, axis=0)
-        dark_current= np.median(debiased_master_dark)/dark_exposure_times
-
-        # Logging master darks created
-        log += ["Master_dark_" + str(int(exp)) + "s created. " + str(len(darks_exp)) + " frames were found\n"]
-        
-        #Creating dictionary for dark current
-        uncertainties_dark_current = {'dark current': dark_current}
-        #testing commit onto Zabdiel Branch by Santiago
-    # return the darks and the times they correlate to.
-    return dark_exposure_times, master_darks, uncertainties_dark_current
-
-def create_master_flats(frame_info_df, darks_exptimes, master_darks, master_bias, log):
-    """
-     Creates a dictionary of normalized master flats for each filter from the frame information dataframe.
-
-    The function processes flat frames by first isolating those with the 'Flat' frame type. For each unique filter,
-    it retrieves the associated flat frames, corrects them using either a master dark or master bias based on
-    the exposure time, and then creates a master flat by median-combining these corrected frames. Each master flat
-    is normalized by dividing by its median value.
-
-    Args:
-        frame_info_df (pd.DataFrame): DataFrame containing information about the frames, including columns 'Frame',
-            'Filter', and 'Files'. The 'Frame' column should have entries indicating the type of frame (e.g., 'Flat'),
-            the 'Filter' column should specify the filter used, and the 'Files' column should list filenames of the frames.
-        data_dir (str): Directory path where the flat frame files are located.
-        darks_exptimes (list): List of exposure times for the master dark frames.
-        master_darks (dict): Dictionary of master darks. Keys are strings formatted as "master_dark_[exptime]s" where
-            [exptime] is the exposure time, and values are 2D numpy arrays representing the master dark frames.
-        master_bias (numpy.ndarray): 2D numpy array representing the master bias frame.
-        log: List of strings containing logging to be added to the log txt file
-
-    Returns:
-        tuple: A tuple containing:
-            - flat_filters (list): A list of unique filter names present in the frame information dataframe.
-            - master_flats (dict): A dictionary of master flats. Each key is a string "master_flat_[FilterName]" where
-              [FilterName] is the filter name, and each value is a 2D numpy array representing the normalized master
-              flat for that filter.
-    """
-
-    # Isolate the flat frames from the dataframe
-    flats_df = frame_info_df[frame_info_df['Frame'] == 'Flat'].reset_index(drop=True)
-    flat_filters = flats_df['Filter'].unique()
-
-    # Create the master flats
-    master_flats = {}
-
-    for filter_name in flat_filters:
-        flats_filter = []
-
-        for index, row in flats_df.iterrows():
-            # Get the exposure time of the flat frame
-            flat_exptime = fits.getheader(os.path.join(row['Directory'], row['Files']))['EXPTIME']
-
-            if flat_exptime in darks_exptimes and fits.getheader(os.path.join(row['Directory'], row['Files']))['FILTER'] == filter_name:
-                # print(f"subtracting {flat_exptime}s master dark from {row['Files']}")
-                flats_filter.append(
-                    fits.getdata(os.path.join(row['Directory'], row['Files'])) - master_darks[f"master_dark_{flat_exptime}s"])
-
-            elif flat_exptime not in darks_exptimes and fits.getheader(os.path.join(row['Directory'], row['Files']))['FILTER'] == filter_name:
-                # print(f"subtracting master bias from {row['Files']}")
-                flats_filter.append(fits.getdata(os.path.join(row['Directory'], row['Files'])) - master_bias)
-
-        # Combine the flats and normalize the master flat
-        master_flat = np.median(np.array(flats_filter), axis=0)
-        normalized_master_flat = master_flat / np.median(master_flat)
-        master_flats["master_flat_" + filter_name] = normalized_master_flat
-
-        #Calculating uncertainty of flats
-        flats_uncertainty = np.std(normalized_master_flat)
-
-        # Logging Master flat creation
-        log += ["Master_flat_" + filter_name + " created. " + str(len(flats_filter)) + " frames found\n"]
-
-        #Creating a dictionary for the Flats uncertainty
-        flats_uncertainty_dict = {'Flats uncertainty': flats_uncertainty}
-
-    return flat_filters, master_flats, flats_uncertainty_dict
-
-def background_subtraction(image):
-    """
-    Subtracts the background from an astronomical image using a 2D background estimation.
-
-    This function estimates the sky background of the input image by assuming a non-uniform
-    background brightness. The background is modeled using a sigma-clipped median estimator, 
-    and sources are masked out before computing the background. The estimated background is 
-    then subtracted from the input image to produce a background-subtracted image.
-
-    Args:
-        image (numpy.ndarray): 2D array representing the astronomical image from which the 
-                               background will be subtracted.
-
-    Returns:
-        numpy.ndarray: The background-subtracted image.
-    """
-
-    # Define the paameters to estimate the the sky background of the image
-    # A non-uniform background brightness is going to be assumed
-    sigma_clip = SigmaClip(sigma=3.0, maxiters=10)
-    threshold = detect_threshold(image, nsigma=2.0, sigma_clip=sigma_clip)
-    segment_img = detect_sources(image, threshold, npixels=10)
-    footprint = circular_footprint(radius=10)
-    mask = segment_img.make_source_mask(footprint=footprint)
-    box_size = (30, 30)
-    filter_size = (3, 3)
-    bkg_estimator = MedianBackground()
-    
-    # Estimate the 2D background of the image
-    bkg = Background2D(image, box_size=box_size, mask=mask, filter_size=filter_size, 
-                       sigma_clip=sigma_clip, bkg_estimator=bkg_estimator)
-
-    # Subtract the background from the image reduced image
-    bkg_subtracted_image = image - bkg.background
-        
-    return bkg_subtracted_image
-
-def image_reduction(frame_info_df, dark_times, master_darks, flat_filters, master_flats, master_bias, log):
-    """
-    Reduces raw light frame images by subtracting master darks, dividing by master flats, and applying bad pixel masks.
-
-    This function processes light frame images by isolating them from a provided DataFrame, matching them with the 
-    closest available master dark frame based on exposure time, and correcting them with the appropriate master flat 
-    field for the image filter. The processed images are then background-subtracted and bad pixels are masked.
-
-    Args:
-        frame_info_df - Pandas DataFrame containing header information for every provided
-        dark_times - Collection of the master_dark exposure times
-        master_darks - Collection of key-value pairs of dark_frame exposure times and dark_frame data
-        flat_filters - Collection of all unique filters used during the image collection
-        master_flats - Dictionary of master flats
-        master_bias - Master bias produced in previous operations
-        data_dir - File directory
-        log: List of strings containing logging to be added to the log txt file
-
-    Returns:
-        dict: Dictionary of reduced images, keyed by the original file names. Each value is a 2D numpy array representing 
-              the reduced image, with the background subtracted and bad pixels masked.
-    """
-
-    # Initializes a dataframe containing all the information on raw images
-    raw_image_df = frame_info_df[frame_info_df["Frame"] == "Light"].reset_index(drop=True)
-
-    # Get the unique objects that were observed
-    objects = raw_image_df['Object'].unique()
-
-    # Define a dictionary to stored the reduced frames per object
-    master_reduced_frames = {}
-
-    # Interpolate over the different objects to reduced the data
-    for object in objects:
-
-        log += [f"Reducing raw light frames for {object}\n\n"]
-
-        # Get a dataframe containing only the raw light frames for the given object
-        object_raw_image_df = raw_image_df[raw_image_df['Object'].isin([object])].reset_index(drop=True)
-
-        # Initialize the image reduced final product
-        reduced_images = {}
-
-        # Create the flat masks from reduced flats
-        def bad_pixel(pixel_data):
-            return True if (pixel_data > 2 or pixel_data < 0.5) else False
-
-        bad_pixel_v = np.vectorize(bad_pixel)
-        masks = {}
-        for i in range(len(flat_filters)):
-            masks["mask_" + flat_filters[i]] = bad_pixel_v(master_flats["master_flat_" + flat_filters[i]])
-
-        # Iterate through files and create individual reduced data images
-        for index in tqdm(range(len(object_raw_image_df)), desc=f"Reducing raw light frames for {object}", unit=' frames',
-                          dynamic_ncols=True):
-
-            # Identify current file, file data, and the current exposure time
-            data_dir = object_raw_image_df['Directory'][index]
-            file = object_raw_image_df["Files"][index]
-            raw_image_data = fits.getdata(os.path.join(data_dir, file))
-            raw_image_exp_time = object_raw_image_df["Exptime"][index]
-            raw_image_filter = object_raw_image_df["Filter"][index]
-            obj_name = fits.getheader(os.path.join(data_dir, file))['OBJECT']
-
-            # Logging image reduction object name, file, exposure time
-            log += ["Raw file: " + file + "\n"]
-            log += ["Exposure time: " + str(int(raw_image_exp_time)) + " sec\n"]
-            log += ["Filter: " + raw_image_filter + "\n"]
-
-            # Identify dark_frame match OR closest match
-            dark_frame = []
-
-            # If identical match found use that given current dark
-            if "master_dark_" + str(raw_image_exp_time) + "s" in master_darks:
-                dark_frame = master_darks["master_dark_" + str(raw_image_exp_time) + "s"]
-
-            # If not, find the closest match by:
-            else:
-                # Subtracting all the dark exposure times by the raw_image_exposure_time (No negative times allowed)
-                temp_times = []
-
-                for dark in dark_times:
-                    temp_times.append(abs(dark - raw_image_exp_time))
-
-                # Sorting the array to find the smallest difference
-                temp_times.sort()
-
-                # Find the closest dark_exposure_time match using implementation from
-                # https://www.geeksforgeeks.org/python-find-closest-number-to-k-in-given-list/
-                # Then isolate the dark frame based on the exposure time for future use
-                dark_frame = master_darks["master_dark_" + str(dark_times[min(range(len(dark_times)), key=lambda i: abs(dark_times[i]-temp_times[0]))]) + "s"]
-
-                # Logging master dark subtraction
-                log += ["Subtracted Master_dark_" + str(dark_times[min(range(len(dark_times)), key=lambda i: abs(dark_times[i]-temp_times[0]))]) + "s\n"]
-
-            # Identify flat_frame match OR provide feedback on missing filters for master_flats
-            flat_frame = []
-            flat_frame_found = False
-
-            # FIXME - Fix filter issue
-            if "master_flat_" + object_raw_image_df["Filter"][index] in master_flats:
-                # If filter key found, use the given flat_frame
-                flat_frame = master_flats["master_flat_" + object_raw_image_df["Filter"][index]]
-                flat_frame_found = True
-
-                # Logging master flat division
-
-            else:
-                # Otherwise, identify the missing filters
-                print("Filter Error: missing filter " + object_raw_image_df["Filter"][index] + " for file " + object_raw_image_df["Files"][index] +
-                    ". Frame type = " + object_raw_image_df["Frame"][index])
-
-            # Perform image reduction now that everything is in place (if statement required for missing filter errors)
-            # Reduce the light frames assuming no corresponding flat frame is found
-            if raw_image_filter not in flat_filters:
-                reduced_image = raw_image_data - dark_frame
-
-                log += ["Subtracted Master_dark_" + str(raw_image_exp_time) + "s\n"]
-
-            # Reduced the light frames assuming all corresponding calibration frames were found
-            else:
-                reduced_image = (raw_image_data - dark_frame) / flat_frame
-
-                log += ["Subtracted Master_dark_" + str(raw_image_exp_time) + "s\n"]
-                log += ["Divided normalized_master_flat_" + raw_image_df["Filter"][index] + "\n"]
-
-            # Subtract the background of the reduced image
-            bkg_subtracted_reduced_image = background_subtraction(reduced_image)
-            log += ["Subtracted background\n"]
-            # Mask the bad pixels (MBP) in the background subtracted reduced science images
-            if "mask_" + raw_image_filter not in masks:
-                log += [f"Bad pixel mask for filter {raw_image_filter} was not found. Skipping masking\n"]
-
-            else:
-                np.putmask(bkg_subtracted_reduced_image, masks["mask_" + raw_image_filter], -999)
-                final_reduced_image = bkg_subtracted_reduced_image
-                log += ["Removed bad pixels\n"]
-
-            # Store the final reduced image into the list
-            reduced_images[file] = final_reduced_image        
-            
-            log += [file + " reduced!\n\n"]
-
-        master_reduced_frames[object] = reduced_images
-
-    # Finally, return the image reduced product
-    return master_reduced_frames
-
-def align_images(master_reduced_data, log):
-    """
-    Aligns a series of reduced astronomical images to a template image using phase cross-correlation.
-
-    This function takes a dictionary of reduced images, identifies the brightest pixel in the first image (used as a template),
-    and then aligns the remaining images to this template. Alignment is performed by determining the shift needed to match
-    the template image, using phase cross-correlation, and then applying this shift to each image.
-
-    Args:
-        master_reduced_data (dict): Dictionary containing image data, where the keys are file names and the values are 2D numpy arrays 
-                             representing the reduced images.
-        log: List of strings containing logging to be added to the log txt file
-
-    Returns:
-        dict: A dictionary of aligned images, where the keys are the original file names and the values are the aligned 2D numpy 
-              arrays. The first image in the list is returned unaltered, as it serves as the template for alignment.
-    """
-
-    # Get the object names of the reduced data
-    objects = list(master_reduced_data.keys())
-
-    # Interpolate over the objects to align the data
-    master_aligned_images = {}
-
-    for object in objects:
-        log += [f"Aligning images for {object}\n\n"]
-
-        # Get the reduced images per object
-        reduced_data = master_reduced_data[object]
-
-        # Split the image data and the file names into lists
-        images = list(reduced_data.values())
-        files = list(reduced_data.keys())
-
-        # Define the template image to allign the rest to
-        # This template image is always the first image of the input list
-        template_image = images[0]
-
-        # Find the (y,x) brightest pixel coordinate
-        ypix, xpix = np.unravel_index(template_image.argmax(), template_image.shape)
-
-        # Based on the (y,x) pixel coordinates further clip the template image using a 100 pixel window
-        template_image_xy_clip = template_image[ypix - 50:ypix + 50, xpix - 50:xpix + 50]
-
-        # Define a list to store the aligned images
-        aligned_images = {}
-
-        # Interpolate over the list of images to align them
-        for i, image in tqdm(enumerate(images), desc=f"Aligning images for {object}", unit=' frames',
-                            total=len(images), dynamic_ncols=True):
-
-            # If the image is the first one and the template image, add it to the list
-            if i == 0:
-                aligned_images[files[i]] = image
-
-            # Else, align the rest of the images to the template
-            elif i > 0:
-                # Clip the rest of the images using the 100 pixel window around the template's (y,x) brightest pixel coordinate
-                target_image_xy_clip = image[ypix - 50:ypix + 50, xpix - 50:xpix + 50]
-
-                # Calculate the target image shift with respect to the template image
-                shift_vals, error, diffphase = phase_cross_correlation(template_image_xy_clip, target_image_xy_clip)
-
-                # Align the images and add them to the list
-                aligned_image = shift(image, shift_vals)
-                aligned_images[files[i]] = aligned_image
-
-        master_aligned_images[object] = aligned_images
-
-    return master_aligned_images
-
-def create_fits(frame_info_df, master_aligned_images, output_dir, log):
-    '''
-    Creates and navigates to the new folder, then iterates through the dictionary of aligned images to get the headers
-    associated with the original raw image. The data for each image  and headers are combined into a new fits file
-    that is saved to the new directory. It then returns to the original directory.
-
-    Args:
-        data_dir: args.data, the directory with the data in it
-        aligned_images: the list of aligned images
-        log: List of strings containing logging to be added to the log txt file
-
-    Returns:
-        True (it completed)
-    '''
-
-    # Get the object names from the aligned data dictionary
-    objects = list(master_aligned_images.keys())
-
-    # Interpolate over the objects to save the aligned frames to the respective directories
-    for object in objects:
-        # Create sub directory to save the data
-        log += ["Creating new directory...\n"]
-        final_dir = os.path.join(output_dir, object)
-
-        try:
-            os.mkdir(final_dir)
-        except OSError as error:
-            print(error)
-
-        # Define the aligned images for the respective object and get the file names
-        aligned_images = master_aligned_images[object]
-        file_names = list(aligned_images.keys())
-
-        for file in tqdm(file_names, desc=f"Saving final images for {object}", unit=' frames',
-                            dynamic_ncols=True):
-            # Define the full path to where the respective aligned file is stored
-            file_dir = frame_info_df[frame_info_df['Files'].isin([file])]['Directory'].iloc[0]
-            file_path = os.path.join(file_dir, file)
-            
-            # For each frame in the raw, get the header
-            raw_header = fits.getheader(file_path)
-
-            # Create the file capsule
-            hdu = fits.PrimaryHDU(data=aligned_images[file], header=raw_header)
-
-            # Create new file name "object.time.reduced.fits"
-            file_name = file[:-4] + "reduced.fits"
-
-            # Write to the dir
-            hdu.writeto(os.path.join(final_dir, file_name))
-
-        log += ["Finished creating files for object " + object + "\n"]
-        log += [f"Saving reduced frames to {final_dir}"]
-
-    return True
-
-
-=======
->>>>>>> 4ac7076c
 # Define the arguments to parse into the script
 parser = argparse.ArgumentParser(
     description="Arguments to parse for the data reduction pipeline. Primarily foccusing on the directories where the data is stored.")
@@ -590,17 +42,17 @@
 
 # Identify master bias frames and combine them
 log += ["Creating Master Bias...\n"]
-master_bias = create_master_bias(frame_info_df, log)
+master_bias, master_bias_noise = create_master_bias(frame_info_df, log)
 log += ["Done!\n\n"]
 
 # Create the master darks
 log += ["Creating Master Darks...\n"]
-dark_times, master_darks = create_master_darks(frame_info_df, log)
+dark_times, master_darks, uncertainties_dark_current = create_master_darks(frame_info_df, master_bias_noise, log)
 log += ["Done!\n\n"]
 
 # Create master flats
 log += ["Creating Master Flats...\n"]
-flat_filters, master_flats = create_master_flats(frame_info_df, dark_times, master_darks, master_bias, log)
+flat_filters, master_flats, flats_uncertainty_dict = create_master_flats(frame_info_df, dark_times, master_darks, master_bias, log)
 log += ["Done!\n\n"]
 
 print("Done creating Calibration frames\n")
@@ -628,6 +80,6 @@
 logfile.close()
 
 #Saving data of normalized flat, bias noise, and dark current
-uncertainties = [['Dark Current:', uncertainties_dark_current], ['Flats Uncertainty:', flats_uncertainty], ['Master Bias Noise:', master_bias_noise]]
+uncertainties = [['Dark Current:', uncertainties_dark_current], ['Flats Uncertainty:', flats_uncertainty_dict], ['Master Bias Noise:', master_bias_noise]]
 df = pd.DataFrame(uncertainties)
 df.to_csv('Uncertanties.csv', index = False)