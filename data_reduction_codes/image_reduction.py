import numpy as np
import pandas as pd
from astropy.io import fits
from astropy.visualization import ZScaleInterval, ImageNormalize
import os
import argparse


# Define functions here
def get_frame_info(data_dir, file_list):
    """
    Extracts information from FITS file headers and returns it as pandas DataFrames.


    This function reads the FITS files located in the specified directory, extracts relevant
    information from the headers (object name, frame type, exposure time, and filter), and
    compiles this information into a pandas DataFrame. Additionally, it generates an observing
    log DataFrame based on the extracted frame information.

    Args:
    data_dir (str): The directory where the FITS files are stored.
    file_list (list of str): A list of FITS file names to be processed.


    Returns:
    tuple:
        pandas.DataFrame: A DataFrame containing the extracted information with the following columns:
                          'Files' - the FITS file names,
                          'Object' - the object names from the FITS headers,
                          'Frame' - the frame types from the FITS headers,
                          'Filter' - the filters used for the exposures from the FITS headers,
                          'Exptime' - the exposure times from the FITS headers.
        pandas.DataFrame: An observing log DataFrame grouped by 'Object', 'Frame', 'Filter', and 'Exptime'
                          with a column 'Exposures' indicating the number of exposures for each group.
    """

    # Define the lists to store the data
    exposure_times = []
    filters = []
    frames = []
    objects = []

    # Loop through the light frames to get the information out of the fits file header
    for file in file_list:
        # Get the object name
        obj_name = fits.getheader(os.path.join(data_dir, file))['OBJECT']
        objects.append(obj_name)

        # Get the frame type
        frame = fits.getheader(os.path.join(data_dir, file))['FRAME']
        frames.append(frame)

        # Get the exposure time
        exp_time = fits.getheader(os.path.join(data_dir, file))['EXPTIME']
        exposure_times.append(exp_time)

        # Get the filter used for the exposure
        filter = fits.getheader(os.path.join(data_dir, file))['FILTER']
        filters.append(filter)

    # Generate a dataframe containing the frame information
    frame_info_df = pd.DataFrame({'Files': file_list,
                                  'Object': objects,
                                  'Frame': frames,
                                  'Filter': filters,
                                  'Exptime': exposure_times})

    # Generate the observing log based on the frame information
    observing_log_df = frame_info_df.groupby(by=['Object', 'Frame', 'Filter', 'Exptime']).size().to_frame(
        name='Exposures').reset_index()

    return frame_info_df, observing_log_df


def create_master_darks(frame_info_df):
    """
    Creates a list of master darks from the information in the two dataframes.

    First, isolates the dark frames and how many unique exposures there are, then iterates through
    the list of darks for each exposure time to gather the dark frames for a specific exposure time, which
    it will median combine into a master dark.

    Args:
        frame_info_df: the frame information dataframe
        observing_log_df: the dataframe list of unique frame types


    Returns:
        dark_exposure_times: a list of master dark exposure times (float) that correlate to the master darks
        master_darks: a dictionary of master darks. Each object in the list is fits data.
            Key: "master_darks_[0.0]s" where [0.0] is replaced with the exposure time
            Value: fits data (2D array of pixel counts)
    """
    # creating the master darks- one for each exposure time.]
    # for each unique exposure (entry in observing log that is a dark frame), get that exposure time
    darks_df = frame_info_df[frame_info_df['Frame'] == 'Dark'].reset_index(drop=True)
    dark_exposure_times = darks_df['Exptime'].unique()

    # go through the darks of that exposure length to create the master-
    master_darks = {}
    for exp in dark_exposure_times:
        darks_exp = []
        for index, row in darks_df.iterrows():
            if (row["Exptime"] == exp):
                darks_exp.append(fits.getdata(os.path.join(args.data, row['Files'])))
        master_darks["master_dark_" + str(exp) + "s"] = np.median(np.array(darks_exp), axis=0)

    # return the darks and the times they correlate to.
    return dark_exposure_times, master_darks


def create_master_bias(frame_info_df, data_dir):
<<<<<<< HEAD
    '''
=======

    """
>>>>>>> f5dffc68

    Identifies bias frames, compiles and returns them using numpy median method

    Using the data extracted from fits by get_frame_info, this function compiles the various
    frames that have the bias identification into biases_files. It then proceeds to collect
    the data of each of the frames into biases_data. Finally, the collection of data is then
    combined using the numpy median method into the master_bias variable. That is then
    returned.

    Args:
        frame_info_df: (Pandas DF list) Collection of frame data at given directory
        data_dir: (Str) Path leading to the directory desired for analysis

    Returns:
        master_bias: (2D array of integers) Median of master bias data used for subsequent
        calculations

    """

    # Filtering dataframes that are labeled as bias using df indexing
    biases_df = frame_info_df[frame_info_df["Frame"] == "Bias"].reset_index(drop=True)

    # Expanding data within dataframes of label bias into an array
    biases_data = np.array([fits.getdata(os.path.join(data_dir, file)).astype(float) for file in biases_df["Files"].values])

    # Using median combine to form a final master bias frame and then return it
    master_bias = np.median(biases_data, axis=0)
    return master_bias


<<<<<<< HEAD
def create_master_flats(frame_info_df, data_dir):
    """
    Creates a list of normalized master flats for each filter from the frame information dataframe.

    First, isolates the flat frames and iterates through the list of flats for each filter to gather the flat frames.
    It then median-combines these frames to create a master flat for each filter, normalizing each master flat.

    Args:
        frame_info_df: DataFrame containing information about the frames, including 'Frame' type and 'Filter'.
        data_dir: String representing the directory where the flat frames are stored.

    Returns:
        flat_filters: A list of unique filter names present in the frame information dataframe.
        master_flats: A dictionary of master flats. Each key is a string "master_flat_[FilterName]" and each value
            is a 2D numpy array representing the normalized master flat for that filter.
    """

    # Isolate the flat frames from the dataframe
    flats_df = frame_info_df[frame_info_df['Frame'] == 'Flat'].reset_index(drop=True)
    flat_filters = flats_df['Filter'].unique()

    # Create the master flats
    master_flats = {}
    for filter_name in flat_filters:
        flats_filter = []
        for index, row in flats_df.iterrows():
            if row["Filter"] == filter_name:
                file_path = os.path.join(data_dir, row['Files'])
                flats_filter.append(fits.getdata(file_path))

        # Combine the flats and normalize the master flat
        master_flat = np.median(np.array(flats_filter), axis=0)
        normalized_master_flat = master_flat / np.median(master_flat)
        master_flats["master_flat_" + filter_name] = normalized_master_flat

    return flat_filters, master_flats

=======
>>>>>>> f5dffc68
def image_reduction(frame_info_df, master_darks, master_bias, data_dir):
    """

    Isolates the raw images and subtract the master_dark for image reduction

    The dataframes containing the light images are isolated into

    Args:
        frame_info_df
        master_darks
        master_bias
        data_dir

    Returns:
         bias_removed_dark_subtracted_light_frames - A collection of images which remove the master_darks and bias
            affecting the image and skewing the data.

    """

    # Collect all raw images
    raw_image_df = frame_info_df[frame_info_df["Frame"] == "Light"].reset_index(drop=True)

    # Extract data using np.array method
    raw_image_data = np.array([fits.getdata(data_dir + file).astype(float) for file in raw_image_df["Files"].values])

    # Build the dark subtracted data array
    # Key error, don't know exactly how to access proper key in master_darks (data from raw image df?)
    dark_subtracted_light_frames = np.array((light_image / master_darks["Master_Darks_" + "s"]) for light_image in raw_image_data)

    # Conduct removal of bias from images
    bias_removed_dark_subtracted_light_frames = np.array((dark_subtracted_light_image - master_bias) for dark_subtracted_light_image in dark_subtracted_light_frames)

    return bias_removed_dark_subtracted_light_frames


# Define the arguments to parse into the script
parser = argparse.ArgumentParser(
    description="Arguments to parse for the data reduction pipeline. Primarily foccusing on the directories where the data is stored.")

parser.add_argument('-D', '--data', type=str, required=True, help="Directory where the collected data is stored.")
parser.add_argument('-b', '-bias_frames', type=str, default='', help="Directory where the bias frames are stored.")
parser.add_argument('-d', '--dark_frames', type=str, default='', help="Directory where the dark frames are stored.")
parser.add_argument('-f', '--flat_frames', type=str, default='', help="Directory where the flat frames are stored.")
parser.add_argument('-l', '--light_frames', type=str, default='',
                    help="Directory where the light (science) frames are stored.")

args = parser.parse_args()


# Extract the frame information from the collected data and the observing log
frame_info_df, observing_log_df = get_frame_info(args.data, os.listdir(args.data))

# Identify master bias frames and combine them
master_bias = create_master_bias(frame_info_df, args.data)

# create the master darks
dark_times, master_darks = create_master_darks(frame_info_df)

# Identify master bias frames and combine them
master_bias = create_master_bias(frame_info_df, args.data)

# Conduct image reduction process
reduced_image = image_reduction(frame_info_df, master_darks, master_bias, args.data)
<<<<<<< HEAD

# Create master flats
flat_filters, master_flats = create_master_flats(frame_info_df, args.data)
=======
>>>>>>> f5dffc68
<|MERGE_RESOLUTION|>--- conflicted
+++ resolved
@@ -17,7 +17,8 @@
     compiles this information into a pandas DataFrame. Additionally, it generates an observing
     log DataFrame based on the extracted frame information.
 
-    Args:
+
+    Parameters:
     data_dir (str): The directory where the FITS files are stored.
     file_list (list of str): A list of FITS file names to be processed.
 
@@ -110,12 +111,7 @@
 
 
 def create_master_bias(frame_info_df, data_dir):
-<<<<<<< HEAD
     '''
-=======
-
-    """
->>>>>>> f5dffc68
 
     Identifies bias frames, compiles and returns them using numpy median method
 
@@ -133,7 +129,7 @@
         master_bias: (2D array of integers) Median of master bias data used for subsequent
         calculations
 
-    """
+    '''
 
     # Filtering dataframes that are labeled as bias using df indexing
     biases_df = frame_info_df[frame_info_df["Frame"] == "Bias"].reset_index(drop=True)
@@ -146,7 +142,6 @@
     return master_bias
 
 
-<<<<<<< HEAD
 def create_master_flats(frame_info_df, data_dir):
     """
     Creates a list of normalized master flats for each filter from the frame information dataframe.
@@ -184,8 +179,40 @@
 
     return flat_filters, master_flats
 
-=======
->>>>>>> f5dffc68
+def image_reduction(frame_info_df, master_darks, master_bias, data_dir):
+    """
+
+    Isolates the raw images and subtract the master_dark for image reduction
+
+    The dataframes containing the light images are isolated into
+
+    Args:
+        frame_info_df
+        master_darks
+        master_bias
+        data_dir
+
+    Returns:
+         bias_removed_dark_subtracted_light_frames - A collection of images which remove the master_darks and bias
+            affecting the image and skewing the data.
+
+    """
+
+    # Collect all raw images
+    raw_image_df = frame_info_df[frame_info_df["Frame"] == "Light"].reset_index(drop=True)
+
+    # Extract data using np.array method
+    raw_image_data = np.array([fits.getdata(data_dir + file).astype(float) for file in raw_image_df["Files"].values])
+
+    # Build the dark subtracted data array
+    # Key error, don't know exactly how to access proper key in master_darks (data from raw image df?)
+    dark_subtracted_light_frames = np.array((light_image / master_darks["Master_Darks_" + "s"]) for light_image in raw_image_data)
+
+    # Conduct removal of bias from images
+    bias_removed_dark_subtracted_light_frames = np.array((dark_subtracted_light_image - master_bias) for dark_subtracted_light_image in dark_subtracted_light_frames)
+
+    return bias_removed_dark_subtracted_light_frames
+
 def image_reduction(frame_info_df, master_darks, master_bias, data_dir):
     """
 
@@ -249,9 +276,6 @@
 
 # Conduct image reduction process
 reduced_image = image_reduction(frame_info_df, master_darks, master_bias, args.data)
-<<<<<<< HEAD
 
 # Create master flats
-flat_filters, master_flats = create_master_flats(frame_info_df, args.data)
-=======
->>>>>>> f5dffc68
+flat_filters, master_flats = create_master_flats(frame_info_df, args.data)