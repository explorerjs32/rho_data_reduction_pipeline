import numpy as np
import pandas as pd
from astropy.io import fits
import os
import argparse


# Define functions here
def get_frame_info(data_dir, file_list):
    """
    Extracts information from FITS file headers and returns it as pandas DataFrames.


    This function reads the FITS files located in the specified directory, extracts relevant
    information from the headers (object name, frame type, exposure time, and filter), and
    compiles this information into a pandas DataFrame. Additionally, it generates an observing
    log DataFrame based on the extracted frame information.


    Parameters:
    data_dir (str): The directory where the FITS files are stored.
    file_list (list of str): A list of FITS file names to be processed.


    Returns:
    tuple:
        pandas.DataFrame: A DataFrame containing the extracted information with the following columns:
                          'Files' - the FITS file names,
                          'Object' - the object names from the FITS headers,
                          'Frame' - the frame types from the FITS headers,
                          'Filter' - the filters used for the exposures from the FITS headers,
                          'Exptime' - the exposure times from the FITS headers.
        pandas.DataFrame: An observing log DataFrame grouped by 'Object', 'Frame', 'Filter', and 'Exptime'
                          with a column 'Exposures' indicating the number of exposures for each group.
    """

    ''' NOTE: inside this function, getheader uses [data_dir][file], which assumes that data_dir (args.data) has
        "/" at the end of it, like "data/2024-04-15/" rather than "data/2024-04-15". If the latter is entered
        as a command line argument, the program will search for files in the data folder like "data/2024-04-15rho..."
        instead of "data/2024-04-15/rho..." which obviously does not exist and results in an error.
<<<<<<< HEAD

=======
 
>>>>>>> 0eea9d2b
        This is just something to keep in mind when running it and later on if we work on a way to automate running
        this program. Optionally, we could have a function that will add the "/" at the end of the string if it is
        missing, but for now it's not a big deal.
    '''

    # Define the lists to store the data
    exposure_times = []
    filters = []
    frames = []
    objects = []

    # Loop through the light frames to get the information out of the fits file header
    for file in file_list:
        # Get the object name
        obj_name = fits.getheader(f"{data_dir}{file}")['OBJECT']
        objects.append(obj_name)

        # Get the frame type
        frame = fits.getheader(f"{data_dir}{file}")['FRAME']
        frames.append(frame)

        # Get the exposure time
        exp_time = fits.getheader(f"{data_dir}{file}")['EXPTIME']
        exposure_times.append(exp_time)

        # Get the filter used for the exposure
        filter = fits.getheader(f"{data_dir}{file}")['FILTER']
        filters.append(filter)

    # Generate a dataframe containing the frame information
    frame_info_df = pd.DataFrame({'Files': file_list,
                                  'Object': objects,
                                  'Frame': frames,
                                  'Filter': filters,
                                  'Exptime': exposure_times})

    # Generate the observing log based on the frame information
    observing_log_df = frame_info_df.groupby(by=['Object', 'Frame', 'Filter', 'Exptime']).size().to_frame(
        name='Exposures').reset_index()

    return frame_info_df, observing_log_df


def create_master_darks(frame_info_df):
    """
    Creates a list of master darks from the information in the two dataframes.

    First, isolates the dark frames and how many unique exposures there are, then iterates through
    the list of darks for each exposure time to gather the dark frames for a specific exposure time, which
    it will median combine into a master dark.

    Args:
        frame_info_df: the frame information dataframe
        observing_log_df: the dataframe list of unique frame types


    Returns:
        dark_exposure_times: a list of master dark exposure times (float) that correlate to the master darks
        master_darks: a dictionary of master darks. Each object in the list is fits data.
            Key: "master_darks_[0.0]s" where [0.0] is replaced with the exposure time
            Value: fits data (2D array of pixel counts)
    """
    # creating the master darks- one for each exposure time.]
    # for each unique exposure (entry in observing log that is a dark frame), get that exposure time
    darks_df = frame_info_df[frame_info_df['Frame'] == 'Dark'].reset_index(drop=True)
    dark_exposure_times = darks_df['Exptime'].unique()

<<<<<<< HEAD
    # go through the darks of that exposure length to create the master-
=======
    #go through the darks of that exposure length to create the master-
>>>>>>> 0eea9d2b
    master_darks = {}
    for exp in dark_exposure_times:
        darks_exp = []
        for index, row in darks_df.iterrows():
            if (row["Exptime"] == exp):
                darks_exp.append(fits.getdata(f"{args.data}{row['Files']}"))
<<<<<<< HEAD
        master_darks["master_dark_" + str(exp) + "s"] = np.median(np.array(darks_exp), axis=0)
=======
        master_darks["master_dark_"+ str(exp) + "s"] = np.median(np.array(darks_exp), axis=0)
>>>>>>> 0eea9d2b

    # return the darks and the times they correlate to.
    return dark_exposure_times, master_darks

<<<<<<< HEAD

def create_master_bias(frame_info_df, data_dir):

    '''

    Identifies bias frames, compiles and returns them using numpy median method

    Using the data extracted from fits by get_frame_info, this function compiles the various
    frames that have the bias identification into biases_files. It then proceeds to collect
    the data of each of the frames into biases_data. Finally, the collection of data is then
    combined using the numpy median method into the master_bias variable. That is then
    returned.

    Args:
        frame_info_df: (Pandas DF list) Collection of frame data at given directory
        data_dir: (Str) Path leading to the directory desired for analysis

    Returns:
        master_bias: (2D array of integers) Median of master bias data used for subsequent
        calculations

    '''

    # Filtering dataframes that are labeled as bias using df indexing
    biases_df = frame_info_df[frame_info_df["Frame"] == "Bias"].reset_index(drop=True)

    # Expanding data within dataframes of label bias into an array
    biases_data = np.array([fits.getdata(data_dir + file).astype(float) for file in biases_df["Files"].values])

    # Using median combine to form a final master bias frame and then return it
    master_bias = np.median(biases_data, axis=0)
    return master_bias

=======
>>>>>>> 0eea9d2b

# Define the arguments to parse into the script
parser = argparse.ArgumentParser(
    description="Arguments to parse for the data reduction pipeline. Primarily foccusing on the directories where the data is stored.")

parser.add_argument('-D', '--data', type=str, required=True, help="Directory where the collected data is stored.")
parser.add_argument('-b', '-bias_frames', type=str, default='', help="Directory where the bias frames are stored.")
parser.add_argument('-d', '--dark_frames', type=str, default='', help="Directory where the dark frames are stored.")
parser.add_argument('-f', '--flat_frames', type=str, default='', help="Directory where the flat frames are stored.")
parser.add_argument('-l', '--light_frames', type=str, default='',
                    help="Directory where the light (science) frames are stored.")

args = parser.parse_args()

# Extract the frame information from the collected data and the observing log
frame_info_df, observing_log_df = get_frame_info(args.data, os.listdir(args.data))

# create the master darks
<<<<<<< HEAD
dark_times, master_darks = create_master_darks(frame_info_df)

# Identify master bias frames and combine them
master_bias = create_master_bias(frame_info_df, args.data)
=======
dark_times, master_darks = create_master_darks(frame_info_df)
>>>>>>> 0eea9d2b
<|MERGE_RESOLUTION|>--- conflicted
+++ resolved
@@ -38,11 +38,7 @@
         "/" at the end of it, like "data/2024-04-15/" rather than "data/2024-04-15". If the latter is entered
         as a command line argument, the program will search for files in the data folder like "data/2024-04-15rho..."
         instead of "data/2024-04-15/rho..." which obviously does not exist and results in an error.
-<<<<<<< HEAD
 
-=======
- 
->>>>>>> 0eea9d2b
         This is just something to keep in mind when running it and later on if we work on a way to automate running
         this program. Optionally, we could have a function that will add the "/" at the end of the string if it is
         missing, but for now it's not a big deal.
@@ -110,27 +106,18 @@
     darks_df = frame_info_df[frame_info_df['Frame'] == 'Dark'].reset_index(drop=True)
     dark_exposure_times = darks_df['Exptime'].unique()
 
-<<<<<<< HEAD
     # go through the darks of that exposure length to create the master-
-=======
-    #go through the darks of that exposure length to create the master-
->>>>>>> 0eea9d2b
     master_darks = {}
     for exp in dark_exposure_times:
         darks_exp = []
         for index, row in darks_df.iterrows():
             if (row["Exptime"] == exp):
                 darks_exp.append(fits.getdata(f"{args.data}{row['Files']}"))
-<<<<<<< HEAD
         master_darks["master_dark_" + str(exp) + "s"] = np.median(np.array(darks_exp), axis=0)
-=======
-        master_darks["master_dark_"+ str(exp) + "s"] = np.median(np.array(darks_exp), axis=0)
->>>>>>> 0eea9d2b
 
     # return the darks and the times they correlate to.
     return dark_exposure_times, master_darks
 
-<<<<<<< HEAD
 
 def create_master_bias(frame_info_df, data_dir):
 
@@ -164,8 +151,7 @@
     master_bias = np.median(biases_data, axis=0)
     return master_bias
 
-=======
->>>>>>> 0eea9d2b
+
 
 # Define the arguments to parse into the script
 parser = argparse.ArgumentParser(
@@ -184,11 +170,7 @@
 frame_info_df, observing_log_df = get_frame_info(args.data, os.listdir(args.data))
 
 # create the master darks
-<<<<<<< HEAD
 dark_times, master_darks = create_master_darks(frame_info_df)
 
 # Identify master bias frames and combine them
 master_bias = create_master_bias(frame_info_df, args.data)
-=======
-dark_times, master_darks = create_master_darks(frame_info_df)
->>>>>>> 0eea9d2b
