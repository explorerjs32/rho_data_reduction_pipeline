--- conflicted
+++ resolved
@@ -262,7 +262,6 @@
     field for the image filter. The processed images are then background-subtracted and bad pixels are masked.
 
     Args:
-<<<<<<< HEAD
         frame_info_df - Pandas DataFrame containing header information for every provided
         dark_times - Collection of the master_dark exposure times
         master_darks - Collection of key-value pairs of dark_frame exposure times and dark_frame data
@@ -270,16 +269,6 @@
         master_flats - Dictionary of master flats
         master_bias - Master bias produced in previous operations
         data_dir - File directory
-=======
-        frame_info_df (pd.DataFrame): DataFrame containing header information for each frame, including file paths, 
-                                      exposure times, and filters.
-        dark_times (list of float): List of exposure times for available master dark frames.
-        master_darks (dict): Dictionary of master dark frames, keyed by exposure time (e.g., "master_dark_10s").
-        flat_filters (list of str): List of unique filters corresponding to available master flat fields.
-        master_flats (dict): Dictionary of master flat frames, keyed by filter name (e.g., "master_flat_V").
-        master_bias (numpy.ndarray): Master bias frame, used if no corresponding dark frame is found.
-        data_dir (str): Directory containing the raw image files to be processed.
->>>>>>> ae3f67a4
 
     Returns:
         dict: Dictionary of reduced images, keyed by the original file names. Each value is a 2D numpy array representing 
@@ -520,14 +509,10 @@
 reduced_images = image_reduction(frame_info_df, dark_times, master_darks, flat_filters, master_flats, master_bias, args.data)
 
 # Aligned the reduced images
-<<<<<<< HEAD
-# aligned_images = align_images(reduced_images, 0)
-
 print("Saving reduced frames to ") #FIXME - Directory for frames saving
 print("Done reducing image data. See final report on ") #FIXME - Directory for report saving
-=======
 aligned_images = align_images(reduced_images)
->>>>>>> ae3f67a4
+
 
 #create fits images
 create_fits(args.data, aligned_images)
