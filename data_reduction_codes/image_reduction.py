--- conflicted
+++ resolved
@@ -180,11 +180,11 @@
         flats_filter = []
 
         for index, row in flats_df.iterrows():
-<<<<<<< HEAD
+
             if row["Filter"] == filter_name:
                 file_path = os.path.join(data_dir, row['Files'])
                 flats_filter.append(fits.getdata(file_path))
-=======
+
             # Get the exposure time of the flat frame
             flat_exptime = fits.getheader(os.path.join(data_dir, row['Files']))['EXPTIME']
 
@@ -195,7 +195,6 @@
             elif flat_exptime not in darks_exptimes and fits.getheader(os.path.join(data_dir, row['Files']))['FILTER'] == filter_name:
                 # print(f"subtracting master bias from {row['Files']}")
                 flats_filter.append(fits.getdata(os.path.join(data_dir, row['Files'])) - master_bias)
->>>>>>> ffa5c108
 
         # Combine the flats and normalize the master flat
         master_flat = np.median(np.array(flats_filter), axis=0)
@@ -309,11 +308,7 @@
 dark_times, master_darks = create_master_darks(frame_info_df)
 
 # Create master flats
-<<<<<<< HEAD
 flat_filters, master_flats = create_master_flats(frame_info_df, args.data)
 
 # Conduct image reduction process
-reduced_images = image_reduction(frame_info_df, dark_times, master_darks, flat_filters, master_flats, master_bias, args.data)
-=======
-flat_filters, master_flats = create_master_flats(frame_info_df, args.data, dark_times, master_darks, master_bias)
->>>>>>> ffa5c108
+reduced_images = image_reduction(frame_info_df, dark_times, master_darks, flat_filters, master_flats, master_bias, args.data)